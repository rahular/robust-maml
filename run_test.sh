#!/bin/bash

<<<<<<< HEAD
#SBATCH --job-name=test
#SBATCH --ntasks=1
#SBATCH --output=logs/test.out
#SBATCH --cpus-per-task=1
#SBATCH --time=02:00:00
#SBATCH --partition=gpu
#SBATCH --gres=gpu:titanrtx
#SBATCH --mem=60GB

source activate pos-bert
echo "HOSTNAME: " `hostname`
echo "ALLOCATED GPU: " $CUDA_VISIBLE_DEVICES
=======
model=$1
>>>>>>> 7ec472d2

run() {
    echo "===== Running $2 on $1 ====="
    python tester.py --test_lang=$1 --model_path=./models/$2
}

run_pos() {
    run "abq_atb" $1
    run "gun_thomas" $1
    run "ta_ttb" $1
    run "tl_ugnayan" $1
    run "bm_crb" $1
    run "id_gsd" $1
    run "te_mtg" $1
    run "wbp_ufal" $1
    run "bxr_bdt" $1
    run "id_pud" $1
    run "th_pud" $1
    run "wo_wtb" $1
    run "eu_bdt" $1
    run "pcm_nsc" $1
    run "tl_trg" $1
    run "yo_ytb" $1
}

run_ner() {
    run "ady" $1
    run "chy" $1
    run "lo" $1
    run "qu" $1
    run "xmf" $1
    run "av" $1
    run "ik" $1
    run "nah" $1
    run "te" $1
    run "zh-classical" $1
    run "chr" $1
    run "kn" $1
    run "nv" $1
    # run "th" $1
    run "zh-yue" $1
}

run_qa() {
    run "finnish" $1
    run "korean" $1
#    run "russian" $1
#    run "indonesian" $1
#    run "telugu" $1
    run "bengali" $1
#    run "swahili" $1
#    run "english" $1
    run "arabic" $1
}

<<<<<<< HEAD
################# POS #################
# only head
# run_pos "2020-10-23_02-32-04-TXEV"  # MTL
# run_pos "2020-10-29_17-50-03-1O48"  # ML-uniform
# run_pos "2020-10-29_17-36-46-BZ0A"  # ML-minmax
# run_pos "2020-11-08_22-20-23-9LDM"  # ML-minmax-alcgd
# run_pos "2020-11-09_12-14-27-T6YB"  # ML-constrained
# run_pos "2020-11-10_11-53-41-IFP8"  # ML-constrained-alcgd

# warm start
# run_pos "2020-11-09_01-55-52-OKKT"  # MTL
# run_pos "2020-11-10_15-22-00-R2FT"  # ML-uniform
# run_pos "2020-11-10_15-22-07-DJP9"  # ML-minmax
# run_pos "2020-11-10_16-19-45-N66W"  # ML-minmax-alcgd
# run_pos "2020-11-10_15-23-49-95T3"  # ML-constrained
# run_pos "2020-11-10_16-19-44-3WUX"  # ML-constrained-alcgd

# run_pos "2020-12-04_02-01-51-FLYJ"  # ML-minmax-alcgd (small classifier)

################# NER #################
# only head
# run_ner "2020-11-12_09-13-09-9UT4"  # MTL
# run_ner "2020-11-11_21-11-21-ZYOM"  # ML-uniform
# run_ner "2020-11-12_01-13-16-6ELR"  # ML-minmax
# run_ner "2020-11-12_01-53-22-84UL"  # ML-minmax-alcgd
# run_ner "2020-11-12_01-53-23-K33C"  # ML-constrained
# run_ner "2020-11-12_02-53-40-7PGM"  # ML-constrained-alcgd

# only head with randomized data
# run_ner "2020-11-17_13-55-22-6CG4"  # MTL
# run_ner "2020-11-17_23-30-54-9T82"  # ML-uniform
# run_ner "2020-11-18_11-26-53-RNJZ"  # ML-minmax
# run_ner "2020-11-18_13-57-01-429O"  # ML-minmax-alcgd
# run_ner "2020-11-18_19-51-02-38EZ"  # ML-constrained
# run_ner "2020-11-18_20-46-05-YICS"  # ML-constrained-alcgd

# only head with 50-15 split
# run_ner "2020-12-04_16-10-10-8NAR"    # MTL
# run_ner "2020-12-04_17-23-09-8HDW"    # ML-minmax-alcgd
# run_ner "2020-12-06_23-29-56-ONL2"    # ML-uniform
# run_ner "2020-12-06_23-30-06-NX9Q"    # ML-constrained
# run_ner "2020-12-06_23-29-56-4M2N"    # ML-minmax
# run_ner "2020-12-06_23-30-25-8J1F"    # ML-minmax-alcgd
# run_ner "2020-12-06_23-31-13-AGS6"    # ML-constrained-alcgd

################# QA #################
# only head
# run_qa "2020-12-01_12-11-53-1BRT"  # baseline (train all and test all)
run_qa "2020-12-15_11-56-22-E9PV"   # baseline (finetuned encoder + all langs)
# run_qa "2020-12-07_01-04-52-X3SY"  # MTL (finetuned encoder)
=======
run_qa ${model}
>>>>>>> 7ec472d2
<|MERGE_RESOLUTION|>--- conflicted
+++ resolved
@@ -1,6 +1,5 @@
 #!/bin/bash
 
-<<<<<<< HEAD
 #SBATCH --job-name=test
 #SBATCH --ntasks=1
 #SBATCH --output=logs/test.out
@@ -13,9 +12,6 @@
 source activate pos-bert
 echo "HOSTNAME: " `hostname`
 echo "ALLOCATED GPU: " $CUDA_VISIBLE_DEVICES
-=======
-model=$1
->>>>>>> 7ec472d2
 
 run() {
     echo "===== Running $2 on $1 ====="
@@ -71,7 +67,6 @@
     run "arabic" $1
 }
 
-<<<<<<< HEAD
 ################# POS #################
 # only head
 # run_pos "2020-10-23_02-32-04-TXEV"  # MTL
@@ -121,7 +116,4 @@
 # only head
 # run_qa "2020-12-01_12-11-53-1BRT"  # baseline (train all and test all)
 run_qa "2020-12-15_11-56-22-E9PV"   # baseline (finetuned encoder + all langs)
-# run_qa "2020-12-07_01-04-52-X3SY"  # MTL (finetuned encoder)
-=======
-run_qa ${model}
->>>>>>> 7ec472d2
+# run_qa "2020-12-07_01-04-52-X3SY"  # MTL (finetuned encoder)